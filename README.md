--- conflicted
+++ resolved
@@ -36,7 +36,7 @@
 A full list of supported settings and capabilities for this
 tap is available by running:
 
-<<<<<<< HEAD
+
 ### Metadata Columns
 
 - [ ] `add_metadata_columns:` We can add metadata columns to LinkedIn records, we have to update meltano.yml and set this variable to true for the loader.
@@ -54,13 +54,6 @@
 - [ ] `action_attribution_windows:` We can add these variable to params, it will have a list type value which takes in 1d-7d clicks and 1d-7d views values. We have added      
 this variable in get_url_params function of ads insights stream
 
-
-### Replication Keys
-=======
-```bash
-tap-facebook --about
-```
->>>>>>> 22bdb039
 
 ### Authentication
 
