"""Stream type classes for tap-facebook."""

from __future__ import annotations

from pathlib import Path

from singer_sdk import typing as th  # JSON Schema typing helpers

from tap_facebook.client import facebookStream
from singer_sdk.streams import RESTStream

import json

# properties for instream schema
PropertiesList = th.PropertiesList
Property = th.Property
ObjectType = th.ObjectType
DateTimeType = th.DateTimeType
StringType = th.StringType
ArrayType = th.ArrayType
BooleanType = th.BooleanType
IntegerType = th.IntegerType

SCHEMAS_DIR = Path(__file__).parent / Path("./schemas")

<<<<<<< HEAD

=======
>>>>>>> af5d71ba
# ads insights stream
class adsinsightStream(facebookStream):
    """
    https://developers.facebook.com/docs/marketing-api/insights.
    """

    """
    columns: columns which will be added to fields parameter in api
    name: stream name
    account_id: facebook account
    path: path which will be added to api url in client.py
    schema: instream schema
    tap_stream_id = stream id
    """

    columns = [
        "account_id",
        "ad_id",
        "adset_id",
        "campaign_id",
        "ad_name",
        "adset_name",
        "campaign_name",
        "date_start",
        "date_stop",
        "clicks",
        "website_ctr",
        "unique_inline_link_click_ctr",
        "frequency",
        "account_name",
        "unique_inline_link_clicks",
        "cost_per_unique_action_type",
        "inline_post_engagement",
        "inline_link_clicks",
        "cpc",
        "cost_per_unique_inline_link_click",
        "cpm",
        "canvas_avg_view_time",
        "cost_per_inline_post_engagement",
        "inline_link_click_ctr",
        "cpp",
        "cost_per_action_type",
        "unique_link_clicks_ctr",
        "spend",
        "cost_per_unique_click",
        "unique_clicks",
        "social_spend",
        "reach",
        "canvas_avg_view_percent",
        "objective",
        "quality_ranking",
        "engagement_rate_ranking",
        "conversion_rate_ranking",
        "impressions",
        "unique_ctr",
        "cost_per_inline_link_click",
        "ctr",
    ]

    #   TODO: MISSING DATA

    columns_remaining = [
        "unique_actions",
        "actions",
        "action_values",
        "outbound_clicks",
        "unique_outbound_clicks",
        "video_30_sec_watched_actions",
        "video_p25_watched_actions",
        "video_p50_watched_actions",
        "video_p75_watched_actions",
        "video_p100_watched_actions",
    ]

    name = "adsinsights"
<<<<<<< HEAD
    #account_id = facebook_account()
    path = "/insights?level=ad&fields={}".format(columns)
    # schema_filepath = SCHEMAS_DIR / "ads_insights.json"
=======
    # TODO: switching from config.json to meltano.yml
    account_id = self.config.get("account_id")
    path = "{}/insights?level=ad&fields={}".format(account_id, columns)
>>>>>>> af5d71ba
    replication_keys = ["date_start"]
    replication_method = "incremental"

    schema = PropertiesList(
        Property("clicks", StringType),
        Property("date_stop", StringType),
        Property("ad_id", StringType),
        Property(
            "website_ctr",
            ArrayType(
                ObjectType(
                    Property("value", StringType),
                    Property("action_destination", StringType),
                    Property("action_target_id", StringType),
                    Property("action_type", StringType),
                )
            ),
        ),
        Property("unique_inline_link_click_ctr", StringType),
        Property("adset_id", StringType),
        Property("frequency", StringType),
        Property("account_name", StringType),
        Property("canvas_avg_view_time", StringType),
        Property("unique_inline_link_clicks", StringType),
        Property(
            "cost_per_unique_action_type",
            ArrayType(
                ObjectType(
                    Property("value", StringType), Property("action_type", StringType)
                )
            ),
        ),
        Property("inline_post_engagement", StringType),
        Property("campaign_name", StringType),
        Property("inline_link_clicks", StringType),
        Property("campaign_id", StringType),
        Property("cpc", StringType),
        Property("ad_name", StringType),
        Property("cost_per_unique_inline_link_click", StringType),
        Property("cpm", StringType),
        Property("cost_per_inline_post_engagement", StringType),
        Property("inline_link_click_ctr", StringType),
        Property("cpp", StringType),
        Property("cost_per_action_type", StringType),
        Property("unique_link_clicks_ctr", StringType),
        Property("spend", StringType),
        Property("cost_per_unique_click", StringType),
        Property("adset_name", StringType),
        Property("unique_clicks", StringType),
        Property("social_spend", StringType),
        Property("canvas_avg_view_percent", StringType),
        Property("account_id", StringType),
        Property("date_start", DateTimeType),
        Property("objective", StringType),
        Property("quality_ranking", StringType),
        Property("engagement_rate_ranking", StringType),
        Property("conversion_rate_ranking", StringType),
        Property("impressions", StringType),
        Property("unique_ctr", StringType),
        Property("cost_per_inline_link_click", StringType),
        Property("ctr", StringType),
        Property("reach", StringType),
    ).to_dict()

    tap_stream_id = "adsinsights"
    # replication_key = "created_time"

    def get_url_params(
        self,
        context: dict | None,
        next_page_token: Any | None,
    ) -> dict[str, Any]:
        """Return a dictionary of values to be used in URL parameterization.

        Args,
            context: The stream context.
            next_page_token: The next page index or value.

        Returns,
            A dictionary of URL query parameters.
        """
        params: dict = {}
        params["limit"] = 25
        if next_page_token is not None:
            params["after"] = next_page_token
        if self.replication_key:
            params["sort"] = "asc"
            params["order_by"] = self.replication_key

        return params


# ads stream
class adsStream(facebookStream):
    """
    columns: columns which will be added to fields parameter in api
    name: stream name
    account_id: facebook account
    path: path which will be added to api url in client.py
    schema: instream schema
    tap_stream_id = stream id
    """

    columns = [
        "id",
        "account_id",
        "adset_id",
        "campaign_id",
        "bid_type",
        "bid_info",
        "status",
        "updated_time",
        "created_time",
        "name",
        "effective_status",
        "last_updated_by_app_id",
        "source_ad_id",
        "creative",
        "tracking_specs",
        "conversion_specs",
        "recommendations",
    ]

    #   TODO: MISSING DATA

    columns_remaining = ["adlabels", "recommendations"]

    name = "ads"
<<<<<<< HEAD
    #account_id = facebook_account()
    path = "/ads?fields={}".format(columns)
=======
    # TODO: switching from config.json to meltano.yml
    account_id = self.config.get("account_id")
    path = "{}/ads?fields={}".format(account_id, columns)
>>>>>>> af5d71ba
    primary_keys = ["id"]
    replication_keys = ["updated_time"]
    replication_method = "incremental"

    schema = PropertiesList(
        Property("bid_type", StringType),
        Property("account_id", StringType),
        Property("campaign_id", StringType),
        Property("adset_id", StringType),
        Property(
            "adlabels",
            ArrayType(
                ObjectType(
                    Property("id", StringType),
                    Property("created_time", DateTimeType),
                    Property("name", StringType),
                    Property("updated_time", DateTimeType),
                )
            ),
        ),
        Property("bid_amount", IntegerType),
        Property(
            "bid_info",
            ObjectType(
                Property("CLICKS", IntegerType),
                Property("ACTIONS", IntegerType),
                Property("REACH", IntegerType),
                Property("IMPRESSIONS", IntegerType),
                Property("SOCIAL", IntegerType),
            ),
        ),
        Property("status", StringType),
        Property(
            "creative",
            ObjectType(Property("creative_id", StringType), Property("id", StringType)),
        ),
        Property("id", StringType),
        Property("updated_time", StringType),
        Property("created_time", StringType),
        Property("name", StringType),
        Property("effective_status", StringType),
        Property("last_updated_by_app_id", StringType),
        Property(
            "recommendations",
            ArrayType(
                ObjectType(
                    Property("blame_field", StringType),
                    Property("code", IntegerType),
                    Property("confidence", StringType),
                    Property("importance", StringType),
                    Property("message", StringType),
                    Property("title", StringType),
                )
            ),
        ),
        Property("source_ad_id", StringType),
        Property(
            "tracking_specs",
            ArrayType(
                ObjectType(
                    Property("application", ArrayType(Property("items", StringType))),
                    Property("post", StringType),
                    Property("conversion_id", StringType),
                    Property("action.type", ArrayType(Property("items", StringType))),
                    Property("post.type", ArrayType(Property("items", StringType))),
                    Property("page", ArrayType(Property("items", StringType))),
                    Property("creative", ArrayType(Property("items", StringType))),
                    Property("dataset", ArrayType(Property("items", StringType))),
                    Property("event", ArrayType(Property("items", StringType))),
                    Property("event.creator", ArrayType(Property("items", StringType))),
                    Property("event_type", ArrayType(Property("items", StringType))),
                    Property("fb_pixel", ArrayType(Property("items", StringType))),
                    Property(
                        "fb_pixel_event", ArrayType(Property("items", StringType))
                    ),
                    Property("leadgen", ArrayType(Property("items", StringType))),
                    Property("object", ArrayType(Property("items", StringType))),
                    Property("object.domain", ArrayType(Property("items", StringType))),
                    Property("offer", ArrayType(Property("items", StringType))),
                    Property("offer.creator", ArrayType(Property("items", StringType))),
                    Property("offsite_pixel", ArrayType(Property("items", StringType))),
                    Property("page.parent", ArrayType(Property("items", StringType))),
                    Property("post.object", ArrayType(Property("items", StringType))),
                    Property(
                        "post.object.wall", ArrayType(Property("items", StringType))
                    ),
                    Property("question", ArrayType(Property("items", StringType))),
                    Property(
                        "question.creator", ArrayType(Property("items", StringType))
                    ),
                    Property("response", ArrayType(Property("items", StringType))),
                    Property("subtype", ArrayType(Property("items", StringType))),
                )
            ),
        ),
        Property(
            "conversion_specs",
            ArrayType(
                ObjectType(
                    Property("application", ArrayType(Property("items", StringType))),
                    Property("application", ArrayType(Property("items", StringType))),
                )
            ),
        ),

        Property("placement_specific_facebook_unsafe_substances", StringType),
        Property("placement_specific_instagram_unsafe_substances", StringType),
        Property("global_unsafe_substances", StringType),
        Property("placement_specific_instagram_personal_attributes", StringType),
        Property("global_personal_attributes", StringType),
        Property("placement_specific_facebook_personal_attributes", StringType),
        Property("placement_specific_instagram_nonexistent_functionality", StringType),
        Property("global_nonexistent_functionality", StringType),
        Property("placement_specific_facebook_nonexistent_functionality", StringType),
        Property("placement_specific_facebook_advertising_policies", StringType),
        Property("global_advertising_policies", StringType),
        Property("global_spyware_or_malware", StringType),
        Property("placement_specific_instagram_spyware_or_malware", StringType),
        Property("placement_specific_facebook_spyware_or_malware", StringType),
        Property("placement_specific_instagram_unrealistic_outcomes", StringType),
        Property("global_unrealistic_outcomes", StringType),
        Property("placement_specific_facebook_unrealistic_outcomes", StringType),
        Property("placement_specific_facebook_brand_usage_in_ads", StringType),
        Property("global_brand_usage_in_ads", StringType),
        Property("global_personal_health_and_appearance", StringType),
        Property("placement_specific_facebook_personal_health_and_appearance", StringType),
        Property("placement_specific_instagram_personal_health_and_appearance", StringType),
        Property("placement_specific_instagram_illegal_products_or_services", StringType),
        Property("global_illegal_products_or_services", StringType),
        Property("placement_specific_facebook_illegal_products_or_services", StringType),
        Property("global_non_functional_landing_page", StringType),
        Property("placement_specific_facebook_non_functional_landing_page", StringType),
        Property("placement_specific_instagram_non_functional_landing_page", StringType),
        Property("placement_specific_instagram_commercial_exploitation_of_crises_and_controversial_events", StringType),
        Property("placement_specific_facebook_commercial_exploitation_of_crises_and_controversial_events", StringType),
        Property("global_commercial_exploitation_of_crises_and_controversial_events", StringType),
        Property("global_discriminatory_practices", StringType),
        Property("placement_specific_facebook_discriminatory_practices", StringType),
        Property("global_circumventing_systems", StringType),
        Property("placement_specific_facebook_circumventing_systems", StringType),
        Property("placement_specific_instagram_circumventing_systems", StringType),
        Property("placement_specific_facebook_adult_content", StringType),
        Property("placement_specific_facebook_sensational_content", StringType),
        Property("global_adult_content", StringType),
        Property("global_sensational_content", StringType),
        Property("placement_specific_instagram_adult_content", StringType),
        Property("placement_specific_instagram_brand_usage_in_ads", StringType),
        Property("placement_specific_instagram_sensational_content", StringType),
        Property("placement_specific_facebook_ads_about_social_issues_elections_or_politics", StringType),
        Property("placement_specific_instagram_ads_about_social_issues_elections_or_politics", StringType),
        Property("global_ads_about_social_issues_elections_or_politics", StringType),
        Property("configured_status", StringType),
        Property("conversion_domain", StringType),
        Property("conversion_specs", StringType),

    ).to_dict()

    tap_stream_id = "ads"

    def get_url_params(
        self,
        context: dict | None,
        next_page_token: Any | None,
    ) -> dict[str, Any]:
        """Return a dictionary of values to be used in URL parameterization.

        Args,
            context: The stream context.
            next_page_token: The next page index or value.

        Returns,
            A dictionary of URL query parameters.
        """
        params: dict = {}
        params["limit"] = 25
        if next_page_token is not None:
            params["after"] = next_page_token
        if self.replication_key:
            params["sort"] = "asc"
            params["order_by"] = self.replication_key

        return params


# adsets stream
class adsetsStream(facebookStream):
    """
    https://developers.facebook.com/docs/marketing-api/reference/ad-campaign/
    """

    """
    columns: columns which will be added to fields parameter in api
    name: stream name
    account_id: facebook account
    path: path which will be added to api url in client.py
    schema: instream schema
    tap_stream_id = stream id
    """

    columns = [
        "id",
        "account_id",
        "campaign_id",
        "updated_time",
        "created_time",
        "start_time",
        "end_time",
        "name",
        "effective_status",
        "daily_budget",
        "budget_remaining",
        "lifetime_budget",
        "configured_status",
        "promoted_object",
        "attribution_spec",
        "billing_event",
        "campaign_attribution",
        "destination_type",
        "is_dynamic_creative",
        "learning_stage_info",
        "lifetime_imps",
        "multi_optimization_goal_weight",
        "optimization_goal",
        "optimization_sub_event",
        "pacing_type",
        "recurring_budget_semantics",
        "source_adset_id",
        "status",
    ]

    #   TODO: MISSING DATA

    columns_remaining = [
        "adlabels",
        "adset_schedule",
        "asset_feed_id",
        "attribution_spec",
        "bid_adjustments",
        "bid_amount",
        "bid_constraints",
        "bid_info",
        "bid_strategy",
        "contextual_bundling_spec",
        "creative_sequence",
        "daily_min_spend_target",
        "spend_cap",
        "frequency_control_specs",
        "instagram_actor_id",
        "issues_info",
        "lifetime_min_spend_target",
        "lifetime_spend_cap",
        "recommendations",
        "review_feedback",
        "rf_prediction_id",
        "time_based_ad_rotation_id_blocks",
        "time_based_ad_rotation_intervals",
    ]

    name = "adsets"
<<<<<<< HEAD
    #account_id = facebook_account()
    path = "/adsets?fields={}".format(columns)
    # schema_filepath = SCHEMAS_DIR / "adsets.json"
=======
    # TODO: switching from config.json to meltano.yml
    account_id = self.config.get("account_id")
    path = "{}/adsets?fields={}".format(account_id, columns)
>>>>>>> af5d71ba
    replication_keys = ["updated_time"]
    replication_method = "incremental"

    schema = PropertiesList(
        Property("name", StringType),
        Property("end_time", StringType),
        Property("billing_event", StringType),
        Property("campaign_attribution", StringType),
        Property("destination_type", StringType),
        Property("is_dynamic_creative", StringType),
        Property("lifetime_imps", StringType),
        Property("multi_optimization_goal_weight", StringType),
        Property("optimization_goal", StringType),
        Property("optimization_sub_event", StringType),
        Property("pacing_type", StringType),
        Property("recurring_budget_semantics", StringType),
        Property("source_adset_id", StringType),
        Property("status", StringType),
        Property("targeting_optimization_types", StringType),
        Property("use_new_app_click", BooleanType),
        Property(
            "promoted_object",
            ObjectType(
                Property("custom_event_type", StringType),
                Property("pixel_id", StringType),
                Property("pixel_rule", StringType),
                Property("page_id", StringType),
                Property("object_store_url", StringType),
                Property("application_id", StringType),
                Property("product_set_id", StringType),
                Property("offer_id", StringType),
            ),
        ),
        Property("id", StringType),
        Property("account_id", StringType),
        Property("updated_time", StringType),
        Property("daily_budget", StringType),
        Property("budget_remaining", StringType),
        Property("effective_status", StringType),
        Property("campaign_id", StringType),
        Property("created_time", StringType),
        Property("start_time", StringType),
        Property("lifetime_budget", StringType),
        Property(
            "bid_info",
            ObjectType(
                Property("CLICKS", IntegerType),
                Property("ACTIONS", IntegerType),
                Property("REACH", IntegerType),
                Property("IMPRESSIONS", IntegerType),
                Property("SOCIAL", IntegerType),
            ),
        ),
        Property(
            "adlabels",
            ArrayType(
                Property(
                    "items",
                    ObjectType(
                        Property("id", StringType),
                        Property("name", StringType),
                        Property("created_time", DateTimeType),
                    ),
                )
            ),
        ),

        Property(
            "attribution_spec",
            ArrayType(
                ObjectType(
                    Property("event_type", StringType),
                    Property("window_days", IntegerType)
                )
            ),
        ),

        Property(
            "learning_stage_info",
                ObjectType(
                    Property("attribution_windows", ArrayType(StringType)),
                    Property("conversions", IntegerType),
                    Property("last_sig_edit_ts", IntegerType),
                    Property("status", StringType)
                )
        ),

        Property("configured_status", StringType),
        Property("asset_feed_id", StringType),
        Property("daily_min_spend_target", StringType),
        Property("daily_spend_cap", StringType),
        Property("instagram_actor_id", StringType),
        Property("review_feedback", StringType),
        Property("rf_prediction_id", StringType)

    ).to_dict()

    #   TODO: CONTINUE MONITORING TARGETING COLUMNS WITHIN ADSETS

    tap_stream_id = "adsets"

    def get_url_params(
        self,
        context: dict | None,
        next_page_token: Any | None,
    ) -> dict[str, Any]:
        """Return a dictionary of values to be used in URL parameterization.

        Args,
            context: The stream context.
            next_page_token: The next page index or value.

        Returns,
            A dictionary of URL query parameters.
        """
        params: dict = {}
        params["limit"] = 25
        if next_page_token is not None:
            params["after"] = next_page_token
        if self.replication_key:
            params["sort"] = "asc"
            params["order_by"] = self.replication_key

        return params


# campaigns stream
class campaignStream(facebookStream):
    """
    https://developers.facebook.com/docs/marketing-api/reference/ad-campaign-group.
    """

    """
    columns: columns which will be added to fields parameter in api
    name: stream name
    account_id: facebook account
    path: path which will be added to api url in client.py
    schema: instream schema
    tap_stream_id = stream id
    """

    columns = [
        "id",
        "account_id",
        "updated_time",
        "created_time",
        "start_time",
        "stop_time",
        "name",
        "buying_type",
        "budget_remaining",
        "can_create_brand_lift_study",
        "can_use_spend_cap",
        "configured_status",
        "effective_status",
        "has_secondary_skadnetwork_reporting",
        "is_skadnetwork_attribution",
        "objective",
        "primary_attribution",
        "promoted_object",
        "smart_promotion_type",
        "source_campaign_id",
        "special_ad_categories",
        "special_ad_category",
        "special_ad_category_country",
        "spend_cap",
        "status",
        "topline_id",
        "boosted_object_id",
        "pacing_type",
    ]

    #   TODO: MISSING DATA
    columns_remaining = [
        "ad_strategy_group_id",
        "ad_strategy_id",
        "adlabels",
        "daily_budget",
        "issues_info",
        "last_budget_toggling_time",
        "lifetime_budget",
        "recommendations",
    ]

    name = "campaigns"
<<<<<<< HEAD
    #account_id = facebook_account()
    path = "/campaigns?fields={}".format(columns)
=======
    # TODO: switching from config.json to meltano.yml
    account_id = self.config.get("account_id")
    path = "{}/campaigns?fields={}".format(account_id, columns)
>>>>>>> af5d71ba
    tap_stream_id = "campaigns"
    replication_keys = ["updated_time"]
    replication_method = "incremental"

    PropertiesList = th.PropertiesList
    Property = th.Property
    ObjectType = th.ObjectType
    DateTimeType = th.DateTimeType
    StringType = th.StringType
    ArrayType = th.ArrayType(StringType)
    BooleanType = th.BooleanType
    IntegerType = th.IntegerType

    schema = PropertiesList(
        Property("name", StringType),
        Property("objective", StringType),
        Property("id", StringType),
        Property("account_id", StringType),
        Property("effective_status", StringType),
        Property("buying_type", StringType),
        Property("can_create_brand_lift_study", BooleanType),
        Property("can_use_spend_cap", BooleanType),
        Property("configured_status", StringType),
        Property("has_secondary_skadnetwork_reporting", BooleanType),
        Property("is_skadnetwork_attribution", BooleanType),
        Property("primary_attribution", StringType),
        Property("smart_promotion_type", StringType),
        Property("pacing_type", ArrayType),
        Property("source_campaign_id", StringType),
        Property("boosted_object_id", StringType),
        Property("special_ad_categories", ArrayType),
        Property("special_ad_category", StringType),
        Property("status", StringType),
        Property("topline_id", StringType),
        Property("spend_cap", StringType),
        Property("budget_remaining", StringType),
        Property("daily_budget", StringType),
        Property("start_time", StringType),
        Property("stop_time", StringType),
        Property("updated_time", StringType),
        Property("created_time", StringType),
        Property(
            "adlabels",
            th.ArrayType(
                Property(
                    "items",
                    ObjectType(
                        Property("id", StringType),
                        Property("name", StringType),
                        Property("created_time", DateTimeType),
                    ),
                )
            ),
        ),
    ).to_dict()

    def get_url_params(
        self,
        context: dict | None,
        next_page_token: Any | None,
    ) -> dict[str, Any]:
        """Return a dictionary of values to be used in URL parameterization.

        Args,
            context: The stream context.
            next_page_token: The next page index or value.

        Returns,
            A dictionary of URL query parameters.
        """
        params: dict = {}
        params["limit"] = 25
        if next_page_token is not None:
            params["after"] = next_page_token
        if self.replication_key:
            params["sort"] = "asc"
            params["order_by"] = self.replication_key

        return params

class creativeStream(facebookStream):
    """
    https://developers.facebook.com/docs/marketing-api/reference/ad-creative/
    """

    """
    columns: columns which will be added to fields parameter in api
    name: stream name
    account_id: facebook account
    path: path which will be added to api url in client.py
    schema: instream schema
    tap_stream_id = stream id
    """

    columns = ["id",
               "account_id",
               "actor_id",
               "applink_treatment",
               "asset_feed_spec",
               "authorization_category",
               "body",
               "branded_content_sponsor_page_id",
               "bundle_folder_id",
               "call_to_action_type",
               "categorization_criteria",
               "category_media_source",
               "degrees_of_freedom_spec",
               "destination_set_id",
               "dynamic_ad_voice",
               "effective_authorization_category",
               "effective_instagram_media_id",
               "effective_instagram_story_id",
               "effective_object_story_id",
               "enable_direct_install",
               "image_hash",
               "image_url",
               "instagram_actor_id",
               "instagram_permalink_url",
               "instagram_story_id",
               "link_destination_display_url",
               "link_og_id",
               "link_url",
               "messenger_sponsored_message",
               "name",
               "object_id",
               "object_store_url",
               "object_story_id",
               "object_story_spec",
               "object_type",
               "object_url",
               "page_link",
               "page_message",
               "place_page_set_id",
               "platform_customizations",
               "playable_asset_id",
               "source_instagram_media_id",
               "status",
               "template_url",
               "thumbnail_id",
               "thumbnail_url",
               "title",
               "url_tags",
               "use_page_actor_override",
               "video_id"]

    name = "creatives"
<<<<<<< HEAD
    #account_id = facebook_account()
    path = "/adcreatives?fields={}".format(columns)
=======
    # TODO: switching from config.json to meltano.yml
    account_id = self.config.get("account_id")
    path = "{}/adcreatives?fields={}".format(account_id, columns)
>>>>>>> af5d71ba
    tap_stream_id = "creatives"
    replication_keys = ["id"]
    replication_method = "incremental"

    schema = PropertiesList(
        Property("id", StringType),
        Property("account_id", StringType),
        Property("actor_id", StringType),
        Property("applink_treatment", StringType),
        Property("asset_feed_spec", StringType),
        Property("authorization_category", StringType),
        Property("body", BooleanType),
        Property("branded_content_sponsor_page_id", BooleanType),
        Property("bundle_folder_id", StringType),
        Property("call_to_action_type", StringType),
        Property("categorization_criteria", StringType),
        Property("category_media_source", StringType),
        Property("degrees_of_freedom_spec", StringType),
        Property("destination_set_id", StringType),
        Property("dynamic_ad_voice", StringType),
        Property("effective_authorization_category", StringType),
        Property("effective_instagram_media_id", StringType),
        Property("effective_instagram_story_id", StringType),
        Property("effective_object_story_id", StringType),
        Property("enable_direct_install", BooleanType),
        Property("image_hash", StringType),
        Property("image_url", StringType),
        Property("instagram_actor_id", StringType),
        Property("instagram_permalink_url", StringType),
        Property("instagram_story_id", StringType),
        Property("link_destination_display_url", StringType),
        Property("link_og_id", StringType),
        Property("link_url", StringType),
        Property("messenger_sponsored_message", StringType),
        Property("name", StringType),
        Property("object_id", StringType),
        Property("object_store_url", StringType),
        Property("object_story_id", StringType),
        Property("object_story_spec", StringType),
        Property("object_type", StringType),
        Property("object_url", StringType),
        Property("page_link", StringType),
        Property("page_message", StringType),
        Property("place_page_set_id", StringType),
        Property("platform_customizations", StringType),
        Property("playable_asset_id", StringType),
        Property("source_instagram_media_id", StringType),
        Property("status", StringType),
        Property("template_url", StringType),
        Property("thumbnail_id", StringType),
        Property("thumbnail_url", StringType),
        Property("title", StringType),
        Property("url_tags", StringType),
        Property("use_page_actor_override", BooleanType),
        Property("video_id", StringType)

    ).to_dict()

    def get_url_params(
        self,
        context: dict | None,
        next_page_token: Any | None,
    ) -> dict[str, Any]:
        """Return a dictionary of values to be used in URL parameterization.

        Args,
            context: The stream context.
            next_page_token: The next page index or value.

        Returns,
            A dictionary of URL query parameters.
        """
        params: dict = {}
        params["limit"] = 25
        if next_page_token is not None:
            params["after"] = next_page_token
        if self.replication_key:
            params["sort"] = "asc"
            params["order_by"] = self.replication_key

        return params<|MERGE_RESOLUTION|>--- conflicted
+++ resolved
@@ -23,10 +23,6 @@
 
 SCHEMAS_DIR = Path(__file__).parent / Path("./schemas")
 
-<<<<<<< HEAD
-
-=======
->>>>>>> af5d71ba
 # ads insights stream
 class adsinsightStream(facebookStream):
     """
@@ -102,15 +98,11 @@
     ]
 
     name = "adsinsights"
-<<<<<<< HEAD
+
     #account_id = facebook_account()
     path = "/insights?level=ad&fields={}".format(columns)
     # schema_filepath = SCHEMAS_DIR / "ads_insights.json"
-=======
-    # TODO: switching from config.json to meltano.yml
-    account_id = self.config.get("account_id")
-    path = "{}/insights?level=ad&fields={}".format(account_id, columns)
->>>>>>> af5d71ba
+
     replication_keys = ["date_start"]
     replication_method = "incremental"
 
@@ -239,14 +231,10 @@
     columns_remaining = ["adlabels", "recommendations"]
 
     name = "ads"
-<<<<<<< HEAD
+
     #account_id = facebook_account()
     path = "/ads?fields={}".format(columns)
-=======
-    # TODO: switching from config.json to meltano.yml
-    account_id = self.config.get("account_id")
-    path = "{}/ads?fields={}".format(account_id, columns)
->>>>>>> af5d71ba
+
     primary_keys = ["id"]
     replication_keys = ["updated_time"]
     replication_method = "incremental"
@@ -506,15 +494,10 @@
     ]
 
     name = "adsets"
-<<<<<<< HEAD
+
     #account_id = facebook_account()
     path = "/adsets?fields={}".format(columns)
     # schema_filepath = SCHEMAS_DIR / "adsets.json"
-=======
-    # TODO: switching from config.json to meltano.yml
-    account_id = self.config.get("account_id")
-    path = "{}/adsets?fields={}".format(account_id, columns)
->>>>>>> af5d71ba
     replication_keys = ["updated_time"]
     replication_method = "incremental"
 
@@ -700,14 +683,9 @@
     ]
 
     name = "campaigns"
-<<<<<<< HEAD
+
     #account_id = facebook_account()
     path = "/campaigns?fields={}".format(columns)
-=======
-    # TODO: switching from config.json to meltano.yml
-    account_id = self.config.get("account_id")
-    path = "{}/campaigns?fields={}".format(account_id, columns)
->>>>>>> af5d71ba
     tap_stream_id = "campaigns"
     replication_keys = ["updated_time"]
     replication_method = "incremental"
@@ -854,14 +832,8 @@
                "video_id"]
 
     name = "creatives"
-<<<<<<< HEAD
     #account_id = facebook_account()
     path = "/adcreatives?fields={}".format(columns)
-=======
-    # TODO: switching from config.json to meltano.yml
-    account_id = self.config.get("account_id")
-    path = "{}/adcreatives?fields={}".format(account_id, columns)
->>>>>>> af5d71ba
     tap_stream_id = "creatives"
     replication_keys = ["id"]
     replication_method = "incremental"
